[build-system]
requires = ["poetry-core>=1.0.0"]
build-backend = "poetry.core.masonry.api"

[tool.poetry]
name = "simms"
version = "0.0.1"
description = "Faster Similarity for Mass Spec on GPU"
authors = ["Tornike Onoprishvili <tornikeonoprishvili@gmail.com>"]

license = "MIT"
readme = "README.md"
repository = "https://github.com/PangeAI/simms"
keywords = [
    "similarity measures",
    "mass spectrometry",
    "fuzzy matching",
    "fuzzy search"
]

classifiers = [
    "Development Status :: 4 - Beta",
    "Intended Audience :: Education",
    "Intended Audience :: Science/Research",
    "Intended Audience :: Developers",
    "License :: OSI Approved :: MIT License",
    "Natural Language :: English",
    "Programming Language :: Python :: 3",
    "Programming Language :: Python :: 3.9"
]

[tool.poetry.dependencies]
python = ">=3.8,<3.13"
matchms = ">=0.24.0"
numba = "^0.57.1"
<<<<<<< HEAD
=======
torch = "^2.2.0"
>>>>>>> c0142c95
pooch = "^1.8.1"
tqdm = "^4.65.0"
joblib = "^1.3.2"
click = "^8.1.7"

[tool.poetry.group.dev.dependencies]
decorator = "^5.1.1"
isort = "^5.12.0"
pylint = "^2.17.5"
prospector = {extras = ["with-pyroma"], version = "^1.10.2"}
pytest = "^7.4.0"
tbb = "^2021.12.0"
pytest-cov = "^4.1.0"
pytest-benchmark = {extras=["histogram"], version="^4.0.0"}
yapf = "^0.40.1"
testfixtures = "^7.1.0"
twine = "^4.0.2"
black = "^23.7.0"
poetry-bumpversion = "^0.3.1"

[tool.poetry.group.docs.dependencies]
sphinxcontrib-apidoc = "^0.3.0"
sphinx-rtd-theme = "^1.2.2"
sphinx = "<7"

[tool.poetry_bumpversion.file."simms/__version__.py"]

[tool.isort]
sections = "FUTURE,STDLIB,THIRDPARTY,FIRSTPARTY,LOCALFOLDER"
no_lines_before = "FUTURE,STDLIB,THIRDPARTY,FIRSTPARTY,LOCALFOLDER"
lines_after_imports = 2
known_first_party = "simms"
profile = "black"

[tool.nbqa.mypy]
addopts = "--ignore-missing-imports"

[tool.nbqa.isort]
addopts = "--profile=black"

[tool.pytest.ini_options]
pythonpath = [
    "."
]
testpaths = [
    "tests",
    "integration-tests",
]
markers = [
    "github_ci: marks tests as lightweight-enough to run on a CPU as a github CI",
]

[tool.poetry.scripts]
pangea-simms = "simms.cli:main"<|MERGE_RESOLUTION|>--- conflicted
+++ resolved
@@ -33,10 +33,7 @@
 python = ">=3.8,<3.13"
 matchms = ">=0.24.0"
 numba = "^0.57.1"
-<<<<<<< HEAD
-=======
 torch = "^2.2.0"
->>>>>>> c0142c95
 pooch = "^1.8.1"
 tqdm = "^4.65.0"
 joblib = "^1.3.2"
